--- conflicted
+++ resolved
@@ -427,26 +427,6 @@
     # to make peformance stable. 
     # It will change nothing for single-GPU training.
     model = utils.convert_synchronized_batchnorm(model)
-<<<<<<< HEAD
-
-    epoch_iters = (info['epoch_iters']//accum_grad)
-    if hasattr(model,'margin_warm'):
-        model.margin_warm.update_step_range(epoch_iters)
-        
-    if utils.is_main_training():
-        print(model)
-        p1=sum(p.numel() for p in model.parameters())
-        script_model = copy.deepcopy(model)
-        script_model.loss=None
-        p2 = sum(p.numel() for p in script_model.parameters())
-        logger.info("model params w/o proj layer: {} / {} .".format(p1,p2))
-        script_model = torch.jit.script(script_model)
-        script_model.save(os.path.join(model_dir, 'init.zip'))
-        logger.info("The number of steps per epoch is about {}.".format(epoch_iters))        
-        logger.info("Define optimizer and lr_scheduler.")
-        del script_model
-=======
->>>>>>> 26756a69
     optimizer = optim.get_optimizer(model, optimizer_params)
     lr_scheduler = learn_rate_scheduler.LRSchedulerWrapper(optimizer, lr_scheduler_params)
 
