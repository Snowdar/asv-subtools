# -*- coding:utf-8 -*-

# Copyright xmuspeech (Author: Snowdar 2019-05-29)


import numpy as np

import torch
import torch.nn.functional as F

from .activation import Nonlinearity

from libs.support.utils import to_device
import libs.support.utils as utils
from libs.nnet.transformer.layer_norm import LayerNorm

### There are some basic custom components/layers. ###

## Base ✿
class TdnnAffine(torch.nn.Module):
    """ An implemented tdnn affine component by conv1d
        y = splice(w * x, context) + b

    @input_dim: number of dims of frame <=> inputs channels of conv
    @output_dim: number of layer nodes <=> outputs channels of conv
    @context: a list of context
        e.g.  [-2,0,2]
    If context is [0], then the TdnnAffine is equal to linear layer.
    """
    def __init__(self, input_dim, output_dim, context=[0], bias=True, pad=True, stride=1, groups=1, norm_w=False, norm_f=False):
        super(TdnnAffine, self).__init__()
        assert input_dim % groups == 0
        # Check to make sure the context sorted and has no duplicated values
        for index in range(0, len(context) - 1):
            if(context[index] >= context[index + 1]):
                raise ValueError("Context tuple {} is invalid, such as the order.".format(context))

        self.input_dim = input_dim
        self.output_dim = output_dim
        self.context = context
        self.bool_bias = bias
        self.pad = pad
        self.groups = groups

        self.norm_w = norm_w
        self.norm_f = norm_f

        # It is used to subsample frames with this factor
        self.stride = stride

        self.left_context = context[0] if context[0] < 0 else 0 
        self.right_context = context[-1] if context[-1] > 0 else 0 

        self.tot_context = self.right_context - self.left_context + 1

        # Do not support sphereConv now.
        if self.tot_context > 1 and self.norm_f:
            self.norm_f = False
            print("Warning: do not support sphereConv now and set norm_f=False.")

        kernel_size = (self.tot_context,)

        self.weight = torch.nn.Parameter(torch.randn(output_dim, input_dim//groups, *kernel_size))

        # For jit compiling. 
        # 2021-07-08 Leo
        self.bias = torch.nn.Parameter(torch.randn(output_dim)) if self.bool_bias else None

        # if self.bool_bias:
        #     self.bias = torch.nn.Parameter(torch.randn(output_dim))
        # else:
            # self.register_parameter('bias', None)

        # init weight and bias. It is important
        self.init_weight()

        # Save GPU memory for no skiping case
        if len(context) != self.tot_context:
            # Used to skip some frames index according to context
            self.mask = torch.tensor([[[ 1 if index in context else 0 \
                                        for index in range(self.left_context, self.right_context + 1) ]]])
        else:
            self.mask = None

        ## Deprecated: the broadcast method could be used to save GPU memory, 
        # self.mask = torch.randn(output_dim, input_dim, 0)
        # for index in range(self.left_context, self.right_context + 1):
        #     if index in context:
        #         fixed_value = torch.ones(output_dim, input_dim, 1)
        #     else:
        #         fixed_value = torch.zeros(output_dim, input_dim, 1)

        #     self.mask=torch.cat((self.mask, fixed_value), dim = 2)

        # Save GPU memory of thi case.

        self.selected_device = False

    def init_weight(self):
        # Note, var should be small to avoid slow-shrinking
        torch.nn.init.normal_(self.weight, 0., 0.01)

        if self.bias is not None:
            torch.nn.init.constant_(self.bias, 0.)


    def forward(self, inputs:torch.Tensor)-> torch.Tensor:
        """
        @inputs: a 3-dimensional tensor (a batch), including [samples-index, frames-dim-index, frames-index]
        """
        assert len(inputs.shape) == 3

        assert inputs.shape[1] == self.input_dim

        # Do not use conv1d.padding for self.left_context + self.right_context != 0 case.
        if self.pad:
            inputs = F.pad(inputs, (-self.left_context, self.right_context), mode="constant", value=0.0)

        assert inputs.shape[2] >=  self.tot_context

        # if not self.selected_device and self.mask is not None:
        #     # To save the CPU -> GPU moving time
        #     # Another simple case, for a temporary tensor, jus specify the device when creating it.
        #     self.mask = to_device(self, self.mask)

        #     
        #     self.selected_device = True
        #    filters = self.weight  * self.mask if self.mask is not None else self.weight


        # For jit compiling. 
        # 2021-07-08 Leo
        if self.mask is not None:
  
            self.mask=self.mask.to(inputs.device)
            filters=self.weight  * self.mask
        else:
            filters=self.weight


        if self.norm_w:
            filters = F.normalize(filters, dim=1)

        if self.norm_f:
            inputs = F.normalize(inputs, dim=1)

        outputs = F.conv1d(inputs, filters, self.bias, stride=self.stride, padding=0, dilation=1, groups=self.groups)

        return outputs

    def extra_repr(self):
        return '{input_dim}, {output_dim}, context={context}, bias={bool_bias}, stride={stride}, ' \
               'pad={pad}, groups={groups}, norm_w={norm_w}, norm_f={norm_f}'.format(**self.__dict__)

    @classmethod
    def thop_count(self, m, x, y):
        x = x[0]

        kernel_ops = torch.zeros(m.weight.size()[2:]).numel()  # Kw x Kh
        bias_ops = 1 if m.bias is not None else 0

        # N x Cout x H x W x  (Cin x Kw x Kh + bias)
        total_ops = y.nelement() * (m.input_dim * kernel_ops + bias_ops)

        m.total_ops += torch.DoubleTensor([int(total_ops)])


class FTdnnBlock(torch.nn.Module):
    """ Factorized TDNN block w.r.t http://danielpovey.com/files/2018_interspeech_tdnnf.pdf.
    Reference: Povey, D., Cheng, G., Wang, Y., Li, K., Xu, H., Yarmohammadi, M., & Khudanpur, S. (2018). 
               Semi-Orthogonal Low-Rank Matrix Factorization for Deep Neural Networks. Paper presented at the Interspeech.
    """
    def __init__(self, input_dim, output_dim, bottleneck_dim, context_size=0, bypass_scale=0.66, pad=True):
        super(FTdnnBlock, self).__init__()

        self.input_dim = input_dim
        self.output_dim = output_dim
        self.bottleneck_dim = bottleneck_dim
        self.context_size = context_size
        self.bypass_scale = bypass_scale
        self.pad = pad

        if context_size > 0:
            context_factor1 = [-context_size, 0]
            context_factor2 = [0, context_size]
        else:
            context_factor1 = [0]
            context_factor2 = [0]
        
        self.factor = TdnnAffine(input_dim, bottleneck_dim, context_factor1, pad=pad, bias=False)
        self.affine = TdnnAffine(bottleneck_dim, output_dim, context_factor2, pad=pad, bias=True)
        self.relu = torch.nn.ReLU(inplace=True)
        self.bn =torch.nn.BatchNorm1d(output_dim, momentum=0.1, affine=True, track_running_stats=True)

    def forward(self, inputs):
        """
        @inputs: a 3-dimensional tensor (a batch), including [samples-index, frames-dim-index, frames-index]
        """
        assert len(inputs.shape) == 3
        assert inputs.shape[1] == self.input_dim

        identity = inputs

        out = self.factor(inputs)
        out = self.affine(out)
        out = self.relu(out)
        out = self.bn(out)
        if self.bypass_scale != 0:
            # assert identity.shape[1] == self.output_dim
            out += self.bypass_scale * identity

        return out


    '''
    Reference: https://github.com/cvqluu/Factorized-TDNN.
    '''
    def step_semi_orth(self):
        with torch.no_grad():
            M = self.get_semi_orth_weight(self.factor)
            self.factor.weight.copy_(M)

    @staticmethod
    def get_semi_orth_weight(conv1dlayer):
        # updates conv1 weight M using update rule to make it more semi orthogonal
        # based off ConstrainOrthonormalInternal in nnet-utils.cc in Kaldi src/nnet3
        # includes the tweaks related to slowing the update speed
        # only an implementation of the 'floating scale' case
        with torch.no_grad():
            update_speed = 0.125
            orig_shape = conv1dlayer.weight.shape
            # a conv weight differs slightly from TDNN formulation:
            # Conv weight: (out_filters, in_filters, kernel_width)
            # TDNN weight M is of shape: (in_dim, out_dim) or [rows, cols]
            # the in_dim of the TDNN weight is equivalent to in_filters * kernel_width of the Conv
            M = conv1dlayer.weight.reshape(
                orig_shape[0], orig_shape[1]*orig_shape[2]).T
            # M now has shape (in_dim[rows], out_dim[cols])
            mshape = M.shape
            if mshape[0] > mshape[1]:  # semi orthogonal constraint for rows > cols
                M = M.T
            P = torch.mm(M, M.T)
            PP = torch.mm(P, P.T)
            trace_P = torch.trace(P)
            trace_PP = torch.trace(PP)
            ratio = trace_PP * P.shape[0] / (trace_P * trace_P)

            # the following is the tweak to avoid divergence (more info in Kaldi)
            assert ratio > 0.99
            if ratio > 1.02:
                update_speed *= 0.5
                if ratio > 1.1:
                    update_speed *= 0.5

            scale2 = trace_PP/trace_P
            update = P - (torch.matrix_power(P, 0) * scale2)
            alpha = update_speed / scale2
            update = (-4.0 * alpha) * torch.mm(update, M)
            updated = M + update
            # updated has shape (cols, rows) if rows > cols, else has shape (rows, cols)
            # Transpose (or not) to shape (cols, rows) (IMPORTANT, s.t. correct dimensions are reshaped)
            # Then reshape to (cols, in_filters, kernel_width)
            return updated.reshape(*orig_shape) if mshape[0] > mshape[1] else updated.T.reshape(*orig_shape)

    @staticmethod
    def get_M_shape(conv_weight):
        orig_shape = conv_weight.shape
        return (orig_shape[1]*orig_shape[2], orig_shape[0])


class GruAffine(torch.nn.Module):
    """A GRU affine component.
    Author: Zheng Li xmuspeech 2020-02-05
    """
    def __init__(self, input_dim, output_dim):
        super(GruAffine, self).__init__()

        self.input_dim = input_dim
        self.output_dim = output_dim

        hidden_size = output_dim
        num_directions = 1

        self.hidden_size = hidden_size
        self.num_directions = num_directions

        self.gru = torch.nn.GRU(input_dim, hidden_size)


    def forward(self, inputs):
        """
        @inputs: a 3-dimensional tensor (a batch), including [samples-index, frames-dim-index, frames-index]
        The tensor of inputs in the GRU module is [seq_len, batch, input_size]
        The tensor of outputs in the GRU module is [seq_len, batch, num_directions * hidden_size]
        If the bidirectional is True, num_directions should be 2, else it should be 1.
        """
        assert len(inputs.shape) == 3
        assert inputs.shape[1] == self.input_dim

        inputs = inputs.permute(2,0,1)

        outputs, hn = self.gru(inputs)

        outputs = outputs.permute((1,2,0))

        return outputs


## Block ✿
class SoftmaxAffineLayer(torch.nn.Module):
    """ An usual 2-fold softmax layer with an affine transform.
    @dim: which dim to apply softmax on
    """
    def __init__(self, input_dim, output_dim, context=[0], dim=1, log=True, bias=True, groups=1, t=1., special_init=False):
        super(SoftmaxAffineLayer, self).__init__()

        self.affine = TdnnAffine(input_dim, output_dim, context=context, bias=bias, groups=groups)
        # A temperature parameter.
        self.t = t

        if log:
            self.softmax = torch.nn.LogSoftmax(dim=dim)
        else:
            self.softmax = torch.nn.Softmax(dim=dim)

        if special_init :
            torch.nn.init.xavier_uniform_(self.affine.weight, gain=torch.nn.init.calculate_gain('sigmoid'))

    def forward(self, inputs):
        """
        @inputs: any, such as a 3-dimensional tensor (a batch), including [samples-index, frames-dim-index, frames-index]
        """
        return self.softmax(self.affine(inputs)/self.t)


## ReluBatchNormLayer
class _BaseActivationBatchNorm(torch.nn.Module):
    """[Affine +] Relu + BatchNorm1d.
    Affine could be inserted by a child class.
    """
    def __init__(self):
        super(_BaseActivationBatchNorm, self).__init__()
        self.affine = None
        self.activation = None
        self.batchnorm = None
        self.bn_relu = False
    def add_relu_bn(self, output_dim=None, options:dict={}):
        default_params = {
            "bn-relu":False,
            "nonlinearity":'relu',
            "nonlinearity_params":{"inplace":True, "negative_slope":0.01},
            "bn":True,
            "ln_replace": False,
            "bn_params":{"momentum":0.1, "affine":True, "track_running_stats":True},
            "special_init":True,
            "mode":'fan_out',
            "jit_compile":False   # For jit compiling
        }

        default_params = utils.assign_params_dict(default_params, options)

        # This 'if else' is used to keep a corrected order when printing model.
        # torch.sequential is not used for I do not want too many layer wrappers and just keep structure as tdnn1.affine 
        # rather than tdnn1.layers.affine or tdnn1.layers[0] etc..
        if not default_params["bn-relu"]:
            # ReLU-BN
            # For speaker recognition, relu-bn seems better than bn-relu. And w/o affine (scale and shift) of bn is 
            # also better than w/ affine.
            # self.after_forward = self._relu_bn_forward
            self.bn_relu = False
            self.activation = Nonlinearity(default_params["nonlinearity"], **default_params["nonlinearity_params"])
            if default_params["bn"]:
                if not default_params['ln_replace']:
                    self.batchnorm = torch.nn.BatchNorm1d(output_dim, **default_params["bn_params"])
                else:
                    self.batchnorm = LayerNorm(output_dim,dim=1,eps=1e-5,learnabel_affine=default_params["bn_params"]["affine"])
        else:
            # BN-ReLU
            # self.after_forward = self._bn_relu_forward
            self.bn_relu = True            
            if default_params["bn"]:
                if not default_params['ln_replace']:
                    self.batchnorm = torch.nn.BatchNorm1d(output_dim, **default_params["bn_params"])
                else:
                    self.batchnorm = LayerNorm(output_dim,dim=1,eps=1e-5)
            self.activation = Nonlinearity(default_params["nonlinearity"], **default_params["nonlinearity_params"])

        if default_params["special_init"] and self.affine is not None and not default_params["jit_compile"]:
            if default_params["nonlinearity"] in ["relu", "leaky_relu", "tanh", "sigmoid"]:
                # Before special_init, there is another initial way been done in TdnnAffine and it 
                # is just equal to use torch.nn.init.normal_(self.affine.weight, 0., 0.01) here. 
                if isinstance(self.affine, ChunkSeparationAffine):
                    torch.nn.init.kaiming_uniform_(self.affine.odd.weight, a=0, mode=default_params["mode"], 
                                               nonlinearity=default_params["nonlinearity"])
                    torch.nn.init.kaiming_uniform_(self.affine.even.weight, a=0, mode=default_params["mode"], 
                                               nonlinearity=default_params["nonlinearity"])
                else:
                    torch.nn.init.kaiming_uniform_(self.affine.weight, a=0, mode=default_params["mode"], 
                                               nonlinearity=default_params["nonlinearity"])
            else:
                torch.nn.init.xavier_normal_(self.affine.weight, gain=1.0)

    def _bn_relu_forward(self, x):
        if self.batchnorm is not None:
            x = self.batchnorm(x)
        if self.activation is not None:
            x = self.activation(x)
        return x

    def _relu_bn_forward(self, x):
        if self.activation is not None:
            x = self.activation(x)

        if self.batchnorm is not None:
            x = self.batchnorm(x)
        return x

    def forward(self, inputs):
        """
        @inputs: a 3-dimensional tensor (a batch), including [samples-index, frames-dim-index, frames-index]
        """
        x = self.affine(inputs)

        if self.bn_relu:
            outputs=self._bn_relu_forward(x)

        else:
            outputs=self._relu_bn_forward(x)

        # outputs = self.after_forward(x)
        return outputs


class ReluBatchNormTdnnLayer(_BaseActivationBatchNorm):
    """ TDNN-ReLU-BN.
    An usual 3-fold layer with TdnnAffine affine.
    """
    def __init__(self, input_dim, output_dim, context=[0], affine_type="tdnn", **options):
        super(ReluBatchNormTdnnLayer, self).__init__()

        affine_options = {
            "bias":True, 
            "groups":1,
            "norm_w":False,
            "norm_f":False
        }

        affine_options = utils.assign_params_dict(affine_options, options)

        # Only keep the order: affine -> layers.insert -> add_relu_bn,
        # the structure order will be right when print(model), such as follows:
        # (tdnn1): ReluBatchNormTdnnLayer(
        #          (affine): TdnnAffine()
        #          (activation): ReLU()
        #          (batchnorm): BatchNorm1d(512, eps=1e-05, momentum=0.5, affine=False, track_running_stats=True)
        if affine_type == "tdnn":
            self.affine = TdnnAffine(input_dim, output_dim, context=context, **affine_options)
        else:
            self.affine = ChunkSeparationAffine(input_dim, output_dim, context=context, **affine_options)

        self.add_relu_bn(output_dim, options=options)

        # Implement forward function extrally if needed when forward-graph is changed.


class ReluBatchNormTdnnfLayer(_BaseActivationBatchNorm):
    """ F-TDNN-ReLU-BN.
    An usual 3-fold layer with TdnnfBlock affine.
    """
    def __init__(self, input_dim, output_dim, inner_size, context_size = 0, **options):
        super(ReluBatchNormTdnnfLayer, self).__init__()

        self.affine = FTdnnBlock(input_dim, output_dim, inner_size, context_size)
        self.add_relu_bn(output_dim, options=options)



## Others ✿
class ImportantScale(torch.nn.Module):
    """A based idea to show importantance of every dim of inputs acoustic features.
    """
    def __init__(self, input_dim):
        super(ImportantScale, self).__init__()

        self.input_dim = input_dim
        self.groups = input_dim
        output_dim = input_dim

        kernel_size = (1,)

        self.weight = torch.nn.Parameter(torch.ones(output_dim, input_dim//self.groups, *kernel_size))

    def forward(self, inputs):
        assert len(inputs.shape) == 3
        assert inputs.shape[1] == self.input_dim

        outputs = F.conv1d(inputs, self.weight, bias=None, groups=self.groups)
        return outputs


class AdaptivePCMN(torch.nn.Module):
    """ Using adaptive parametric Cepstral Mean Normalization to replace traditional CMN.
        It is implemented according to [Ozlem Kalinli, etc. "Parametric Cepstral Mean Normalization 
        for Robust Automatic Speech Recognition", icassp, 2019.]
    """
    def __init__(self, input_dim, left_context=-10, right_context=10, pad=True):
        super(AdaptivePCMN, self).__init__()

        assert left_context < 0 and right_context > 0

        self.left_context = left_context
        self.right_context = right_context
        self.tot_context = self.right_context - self.left_context + 1

        kernel_size = (self.tot_context,)

        self.input_dim = input_dim
        # Just pad head and end rather than zeros using replicate pad mode 
        # or set pad false with enough context egs. 
        self.pad = pad
        self.pad_mode = "replicate"

        self.groups = input_dim
        output_dim = input_dim

        # The output_dim is equal to input_dim and keep every dims independent by using groups conv.
        self.beta_w = torch.nn.Parameter(torch.randn(output_dim, input_dim//self.groups, *kernel_size))
        self.alpha_w = torch.nn.Parameter(torch.randn(output_dim, input_dim//self.groups, *kernel_size))
        self.mu_n_0_w = torch.nn.Parameter(torch.randn(output_dim, input_dim//self.groups, *kernel_size))
        self.bias = torch.nn.Parameter(torch.randn(output_dim))

        # init weight and bias. It is important
        self.init_weight()

    def init_weight(self):
        torch.nn.init.normal_(self.beta_w, 0., 0.01)
        torch.nn.init.normal_(self.alpha_w, 0., 0.01)
        torch.nn.init.normal_(self.mu_n_0_w, 0., 0.01)
        torch.nn.init.constant_(self.bias, 0.)

    def forward(self, inputs):
        """
        @inputs: a 3-dimensional tensor (a batch), including [samples-index, frames-dim-index, frames-index]
        """
        assert len(inputs.shape) == 3
        assert inputs.shape[1] == self.input_dim
        assert inputs.shape[2] >= self.tot_context

        if self.pad:
            pad_input = F.pad(inputs, (-self.left_context, self.right_context), mode=self.pad_mode)
        else:
            pad_input = inputs
            inputs = inputs[:,:,-self.left_context:-self.right_context]

        # outputs beta + 1 instead of beta to avoid potentially zeroing out the inputs cepstral features.
        self.beta = F.conv1d(pad_input, self.beta_w, bias=self.bias, groups=self.groups) + 1
        self.alpha = F.conv1d(pad_input, self.alpha_w, bias=self.bias, groups=self.groups)
        self.mu_n_0 = F.conv1d(pad_input, self.mu_n_0_w, bias=self.bias, groups=self.groups)

        outputs = self.beta * inputs - self.alpha * self.mu_n_0

        return outputs


class SEBlock(torch.nn.Module):
    """ A SE Block layer layer which can learn to use global information to selectively emphasise informative 
    features and suppress less useful ones.
    This is a pytorch implementation of SE Block based on the paper:
    Squeeze-and-Excitation Networks
    by JFChou xmuspeech 2019-07-13
       Snowdar xmuspeech 2020-04-28 [Check and update]
    """
    def __init__(self, input_dim, ratio=16, inplace=True):
        '''
        @ratio: a reduction ratio which allows us to vary the capacity and computational cost of the SE blocks 
        in the network.
        '''
        super(SEBlock, self).__init__()

        self.input_dim = input_dim

        self.fc_1 = TdnnAffine(input_dim, input_dim//ratio)
        self.relu = torch.nn.ReLU(inplace=inplace)
        self.fc_2 = TdnnAffine(input_dim//ratio, input_dim)
        self.sigmoid = torch.nn.Sigmoid()

    def forward(self, inputs):
        """
        @inputs: a 3-dimensional tensor (a batch), including [samples-index, frames-dim-index, frames-index]
        """
        assert len(inputs.shape) == 3
        assert inputs.shape[1] == self.input_dim

        x = inputs.mean(dim=2, keepdim=True)
        x = self.relu(self.fc_1(x))
        scale = self.sigmoid(self.fc_2(x))

        return inputs * scale

class SEBlock_2D(torch.nn.Module):
    """ A SE Block layer layer which can learn to use global information to selectively emphasise informative 
    features and suppress less useful ones.
    This is a pytorch implementation of SE Block based on the paper:
    Squeeze-and-Excitation Networks
    by JFChou xmuspeech 2019-07-13
        leo 2020-12-20 [Check and update]
        """
    def __init__(self, in_planes, ratio=16, inplace=True):
        '''
        @ratio: a reduction ratio which allows us to vary the capacity and computational cost of the SE blocks 
        in the network.
        '''
        super(SEBlock_2D, self).__init__()

        self.in_planes = in_planes
        self.avg_pool = torch.nn.AdaptiveAvgPool2d(1)
        self.fc_1 = torch.nn.Linear(in_planes, in_planes // ratio)
        self.relu = torch.nn.ReLU(inplace=inplace)
        self.fc_2 = torch.nn.Linear(in_planes // ratio, in_planes)
        self.sigmoid = torch.nn.Sigmoid()

    def forward(self, inputs):
        """
        @inputs: a 3-dimensional tensor (a batch), including [samples-index, frames-dim-index, frames-index]
        """
        assert len(inputs.shape) == 4
        assert inputs.shape[1] == self.in_planes

        b, c, _, _ = inputs.size()
        # print(b,c)
        # exit()
        x = self.avg_pool(inputs).view(b, c)
        x = self.fc_1(x)
        x = self.relu(x)
        x = self.fc_2(x)
        x = self.sigmoid(x)

        scale = x.view(b, c, 1, 1)
        return inputs * scale

        
class MultiAffine(torch.nn.Module):
    """To complete.
    """
    def __init__(self, input_dim, output_dim, num=1, split_input=True, bias=True):
        super(MultiAffine, self).__init__()

        if not isinstance(num, int):
            raise TypeError("Expected an integer num, but got {}.".format(type(num).__name__))
        if num < 1:
            raise ValueError("Expected num >= 1, but got num={} .".format(num))

        self.input_dim = input_dim
        self.output_dim = output_dim
        self.num = num
        self.bool_bias = bias

        if split_input:
            assert self.input_dim % self.num == 0
            self.num_feature_every_part = self.input_dim // self.num
        else:
            self.num_feature_every_part = input_dim

        self.weight = torch.nn.Parameter(torch.randn(1, self.num, self.output_dim, self.num_feature_every_part))

        if self.bool_bias:
            self.bias = torch.nn.Parameter(torch.randn(1, self.num, output_dim, 1))
        else:
            self.register_parameter('bias', None)
        
        self.init_weight()

    def init_weight(self):
        # Note, var should be small to avoid slow-shrinking
        torch.nn.init.normal_(self.weight, 0., 0.01)

        if self.bias is not None:
            torch.nn.init.constant_(self.bias, 0.)

    def forward(self, inputs):
        # inputs [batch-size, num_head, num_feature_every_part, frames]
        x = inputs.reshape(inputs.shape[0], -1, self.num_feature_every_part, inputs.shape[2])
        y = torch.matmul(self.weight, x)

        if self.bias is not None:
            return (y + self.bias).reshape(inputs.shape[0], -1, inputs.shape[2])
        else:
            return y.reshape(inputs.shape[0], -1, inputs.shape[2])


class ChunkSeparationAffine(torch.nn.Module):
    """By this component, the chunk will be grouped to two parts, odd and even.
    """
    def __init__(self, input_dim, output_dim, **options):
        super(ChunkSeparationAffine, self).__init__()

        self.input_dim = input_dim
        self.output_dim = output_dim

        self.odd = TdnnAffine(input_dim, output_dim // 2, stride=2, **options)
        self.even = TdnnAffine(input_dim, output_dim // 2, stride=2, **options)

    def forward(self, inputs):
        """
        @inputs: a 3-dimensional tensor (a batch), including [samples-index, frames-dim-index, frames-index]
        """
        assert len(inputs.shape) == 3
        assert inputs.shape[1] == self.input_dim
        
        if inputs.shape[2] % 2 != 0:
            # Make sure that the chunk length of inputs is an even number.
            inputs = F.pad(inputs, (0, 1), mode="constant", value=0.0)

        return torch.cat((self.odd(inputs), self.even(inputs[:,:,1:])), dim=1)


class Mixup(torch.nn.Module):
    """Implement a mixup component to augment data and increase the generalization of model training.
    Reference: 
        [1] Zhang, Hongyi, Moustapha Cisse, Yann N. Dauphin, and David Lopez-Paz. n.d. Mixup: BEYOND EMPIRICAL RISK MINIMIZATION.
        [2] Zhu, Yingke, Tom Ko, and Brian Mak. 2019. “Mixup Learning Strategies for Text-Independent Speaker Verification.”

    Github: https://github.com/hongyi-zhang/mixup/blob/master/cifar/utils.py
    """
    def __init__(self, alpha=1.0):
        super(Mixup, self).__init__()

        self.alpha = alpha

    def forward(self, inputs):
        if not self.training: return inputs

        batch_size = inputs.shape[0]
        self.lam = np.random.beta(self.alpha, self.alpha) if self.alpha > 0. else 1.
        # Shuffle the original index to generate the pairs, such as
        # Origin:           1 2 3 4 5
        # After Shuffling:  3 4 1 5 2
        # Then the pairs are (1, 3), (2, 4), (3, 1), (4, 5), (5,2).
        self.index = torch.randperm(batch_size, device=inputs.device)

        mixed_data = self.lam * inputs + (1 - self.lam) * inputs[self.index,:]

        return mixed_data




# https://github.com/speechbrain/speechbrain/blob/develop/speechbrain/processing/signal_processing.py
# Leo 2021-09-27

class InputSequenceNormalization(torch.nn.Module):
    """Performs mean and variance normalization of the input tensor.

    Arguments
    ---------
    mean_norm : True
         If True, the mean will be normalized.
    std_norm : True
         If True, the standard deviation will be normalized.

    Example
    -------
    >>> import torch
    >>> norm = InputNormalization()
    >>> inputs = torch.randn([10, 101, 20])
    >>> inp_len = torch.ones([10])
    >>> features = norm(inputs, inp_len)
    """


    def __init__(
        self,
        mean_norm=True,
        std_norm=True,
    ):
        super().__init__()
        self.mean_norm = mean_norm
        self.std_norm = std_norm
        self.eps = 1e-10
    def forward(self, x, lengths=None):
        """Returns the tensor with the surrounding context.

        Arguments
        ---------
        x : tensor
            A batch of tensors.
        lengths : tensor
            A batch of tensors containing the relative length of each
            sentence (e.g, [0.7, 0.9, 1.0]). It is used to avoid
            computing stats on zero-padded steps.
        """
        N_batches = x.shape[0]

        current_means = []
        current_stds = []
        if lengths is None:
            lengths=torch.ones(N_batches)
        for snt_id in range(N_batches):

            # Avoiding padded time steps
            actual_size = torch.round(lengths[snt_id] * x.shape[2]).int()
            # computing statistics
            current_mean, current_std = self._compute_current_stats(
                x[snt_id, ..., 0:actual_size]
            )

            current_means.append(current_mean)
            current_stds.append(current_std)



            x[snt_id] = (x[snt_id] - current_mean.data) / current_std.data


        return x

    def _compute_current_stats(self, x):
        """Returns the tensor with the surrounding context.

        Arguments
        ---------
        x : tensor
            A batch of tensors.
        """
        # Compute current mean
        if self.mean_norm:
            current_mean = torch.mean(x, dim=1,keepdim=True).detach().data
        else:
            current_mean = torch.tensor([0.0], device=x.device)

        # Compute current std
        if self.std_norm:
            current_std = torch.std(x, dim=1,keepdim=True).detach().data
        else:
            current_std = torch.tensor([1.0], device=x.device)

        # Improving numerical stability of std
        current_std = torch.max(
            current_std, self.eps * torch.ones_like(current_std)
        )

        return current_mean, current_std


    def to(self, device):
        """Puts the needed tensors in the right device.
        """
        self = super(InputSequenceNormalization, self).to(device)

        return self

<<<<<<< HEAD
 
=======
# Leo 2022-08-14
class LabelSmoothing(torch.nn.Module):
    """Label-smoothing for target tensor. 
    
    """
    def __init__(
        self,
        mean_norm=True,
        std_norm=True,
    ):
        super().__init__()
        self.mean_norm = mean_norm
        self.std_norm = std_norm
        self.eps = 1e-10    
>>>>>>> 9ec1f249
<|MERGE_RESOLUTION|>--- conflicted
+++ resolved
@@ -470,7 +470,7 @@
     def __init__(self, input_dim, output_dim, inner_size, context_size = 0, **options):
         super(ReluBatchNormTdnnfLayer, self).__init__()
 
-        self.affine = FTdnnBlock(input_dim, output_dim, inner_size, context_size)
+        self.affine = TdnnfBlock(input_dim, output_dim, inner_size, context_size)
         self.add_relu_bn(output_dim, options=options)
 
 
@@ -849,9 +849,6 @@
 
         return self
 
-<<<<<<< HEAD
- 
-=======
 # Leo 2022-08-14
 class LabelSmoothing(torch.nn.Module):
     """Label-smoothing for target tensor. 
@@ -865,5 +862,4 @@
         super().__init__()
         self.mean_norm = mean_norm
         self.std_norm = std_norm
-        self.eps = 1e-10    
->>>>>>> 9ec1f249
+        self.eps = 1e-10    