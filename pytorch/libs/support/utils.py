# -*- coding:utf-8 -*-

# Copyright xmuspeech (Author: Snowdar 2019-05-29)

import sys, os
import math
import yaml
import random
import logging
import shutil
import copy
import numpy as np
import pandas as pd
import platform
import csv
import time
import torch
import torch.distributed as dist

# Logger
logger = logging.getLogger(__name__)
logger.addHandler(logging.NullHandler())


def to_bool(variable):
    """Transform string to bool if variable is not bool
    """
    if not isinstance(variable, bool):
        if not isinstance(variable, str):
            raise TypeError("variable is not str or bool type")
        else:
            return True if variable == 'true' or variable == 'True' else False
    else:
        return variable


def parse_gpu_id_option(gpu_id):
    """
    @gpu_id: str: 1,2,3 or 1-2-3 or "1 2 3"
              int: 1
              list/tuple: [1,2,3] or ("1","2","3")
    """
    if isinstance(gpu_id, str):
        gpu_id = gpu_id.replace("-", " ")
        gpu_id = gpu_id.replace(",", " ")
        gpu_id = [ int(x) for x in gpu_id.split()]
    elif isinstance(gpu_id, int):
        gpu_id = [gpu_id]
    elif isinstance(gpu_id, (list, tuple)):
        gpu_id = [ int(x) for x in gpu_id ]
    else:
        raise TypeError("Expected str, int or list/tuple, bug got {}.".format(gpu_id))
    return gpu_id


def select_model_device(model, use_gpu, gpu_id="", benchmark=False):
    """ Auto select device (cpu/GPU) for model
    @use_gpu: bool or 'true'/'false' string
    """
    model.cpu()
    
    use_gpu = to_bool(use_gpu)
    benchmark = to_bool(benchmark)

    if use_gpu :
        torch.backends.cudnn.benchmark = benchmark

        if gpu_id == "":
            logger.info("The use_gpu is true and gpu id is not specified, so select gpu device automatically.")
            import libs.support.GPU_Manager as gpu
            gm = gpu.GPUManager()
            gpu_id = [gm.auto_choice()]
        else:
            # Get a gpu id list.
            gpu_id = parse_gpu_id_option(gpu_id)
            if is_main_training(): logger.info("The use_gpu is true and training will use GPU {0}.".format(gpu_id))

        ## Multi-GPU with DDP.
        if len(gpu_id) > 0 and use_ddp():
            if dist.get_world_size() != len(gpu_id):
                raise ValueError("To run DDP with {} nj, " \
                                 "but {} GPU ids ({}) are given.".format(dist.get_world_size(), len(gpu_id), gpu_id))
            torch.cuda.set_device(gpu_id[dist.get_rank()])
            model.cuda()
            model = torch.nn.parallel.DistributedDataParallel(model, device_ids=[gpu_id[dist.get_rank()]], output_device=dist.get_rank())
            return model

        ## Multi-GPU with Horovod.
        if len(gpu_id) > 1 and use_horovod():
            import horovod.torch as hvd
            # Just multi GPU case.
            if hvd.size() != len(gpu_id):
                raise ValueError("To run horovod with {} nj, " \
                                 "but {} GPU ids ({}) are given.".format(hvd.size(), len(gpu_id), gpu_id))
            torch.cuda.set_device(gpu_id[hvd.rank()])
        else:
            ## One process in one GPU.
            torch.cuda.set_device(gpu_id[0])

        model.cuda()

    return model


def to_device(device_object, tensor):
    """
    Select device for non-parameters tensor w.r.t model or tensor which has been specified a device.
    """
    if isinstance(device_object, torch.nn.Module):
        device = next(device_object.parameters()).device
    elif isinstance(device_object, torch.Tensor):
        device = device_object.device

    return tensor.to(device)


def get_device(model):
    assert isinstance(model, torch.nn.Module)
    device = next(model.parameters()).device
    return device


def get_device_from_optimizer(optimizer):
    for group in optimizer.param_groups:
        for p in group['params']:
            return p.device


def get_tensors(tensor_sets):
    """Get a single tensor list from a nested tensor_sets list/tuple object,
    such as transforming [(tensor1,tensor2),tensor3] to [tensor1,tensor2,tensor3]
    """
    tensors = []
    
    for this_object in tensor_sets:
        # Only tensor
        if isinstance(this_object, torch.Tensor):
            tensors.append(this_object)
        if isinstance(this_object, np.ndarray):
            tensors.append(torch.from_numpy(this_object))
        elif isinstance(this_object, list) or isinstance(this_object, tuple):
            tensors.extend(get_tensors(this_object))

    return tensors


def for_device_free(function):
    """
    A decorator to make class-function with input-tensor device-free
    Used in libs.nnet.framework.TopVirtualNnet
    """
    def wrapper(self, *tensor_sets):
        transformed = []

        for tensor in get_tensors(tensor_sets):
            transformed.append(to_device(self, tensor))

        return function(self, *transformed)

    return wrapper


def create_model_from_py(model_blueprint, model_creation=""):
    """ Used in pipeline/train.py and pipeline/onestep/extract_emdeddings.py and it makes config of nnet
    more free with no-change of training and other common scripts.

    @model_blueprint: string type, a *.py file path which includes the instance of nnet, such as examples/xvector.py
    @model_creation: string type, a command to create the model class according to the class declaration 
                     in model_blueprint, such as using 'Xvector(40,2)' to create an Xvector nnet.
                     Note, it will return model_module if model_creation is not given, else return model.
    """
    if not os.path.exists(model_blueprint):
        raise TypeError("Expected {} to exist.".format(model_blueprint))
    if os.path.getsize(model_blueprint) == 0:
        raise TypeError("There is nothing in {}.".format(model_blueprint))

    sys.path.insert(0, os.path.dirname(model_blueprint))
    model_module_name = os.path.basename(model_blueprint).split('.')[0]
    model_module = __import__(model_module_name)

    if model_creation == "":
        return model_module
    else:
        model = eval("model_module.{0}".format(model_creation))

        return model


def write_nnet_config(model_blueprint:str, model_creation:str, nnet_config:str):
    dataframe = pd.DataFrame([model_blueprint, model_creation], index=["model_blueprint", "model_creation"])
    dataframe.to_csv(nnet_config, header=None, sep=";")
    logger.info("Save nnet_config to {0} done.".format(nnet_config))


def read_nnet_config(nnet_config:str):
    logger.info("Read nnet_config from {0}".format(nnet_config))
    # Use ; sep to avoid some problem in spliting.
    dataframe = pd.read_csv(nnet_config, header=None, index_col=0, sep=";")
    model_blueprint = dataframe.loc["model_blueprint", 1]
    model_creation = dataframe.loc["model_creation", 1]

    return model_blueprint, model_creation


def create_model_dir(model_dir:str, model_blueprint:str, stage=-1):
    # Just change the path of blueprint so that use the copy of blueprint which is in the config directory and it could 
    # avoid unkonw influence from the original blueprint which could be changed possibly before some processes needing 
    # this blueprint, such as pipeline/onestep/extracting_embedings.py
    config_model_blueprint = "{0}/config/{1}".format(
        model_dir, os.path.basename(model_blueprint))

    if not os.path.exists("{0}/log".format(model_dir)):
        os.makedirs("{0}/log".format(model_dir), exist_ok=True)

    if not os.path.exists("{0}/config".format(model_dir)):
        os.makedirs("{0}/config".format(model_dir), exist_ok=True)
    os.makedirs("{0}/checkpoint_info".format(model_dir), exist_ok=True)
    if is_main_training():
        if stage <= 0 and model_blueprint != config_model_blueprint:
            shutil.copy(model_blueprint, config_model_blueprint)
    else:
        while(True):
            if os.path.exists(config_model_blueprint):
                break

    return config_model_blueprint


def draw_list_to_png(list_x, list_y, out_png_file, color='r', marker=None, dpi=256):
    """ Draw a piture for some values.
    """
    import matplotlib.pyplot as plt
    plt.figure()
    plt.plot(list_x, list_y, color=color, marker=marker)
    plt.savefig(out_png_file, dpi=dpi)
    plt.close()


def read_file_to_list(file_path, every_bytes=10000000):
    list = []
    with open(file_path, 'r') as reader :
            while True :
                lines = reader.readlines(every_bytes)
                if not lines:
                    break
                for line in lines:
                    list.append(line)
    return list


def write_list_to_file(this_list, file_path, mod='w', yml=False):
    """
    @mod: could be 'w' or 'a'
    """
    if not isinstance(this_list,list):
        this_list = [this_list]

    with open(file_path, mod) as writer :
        if yml:
            for x in this_list:
                yaml.dump(x,writer)
        
        else:

            writer.write('\n'.join(str(x) for x in this_list))
            writer.write('\n')


def save_checkpoint(checkpoint_path, **kwargs):
    """Save checkpoint to file for training. Generally, The checkpoint includes
        epoch:<int>
        iter:<int>
        model_path:<string>
        optimizer:<optimizer.state_dict>
        lr_scheduler:<lr_scheduler.state_dict>
    """
    state_dict = {}
    state_dict.update(kwargs)
    torch.save(state_dict, checkpoint_path)


def format(x, str):
    """To hold on the None case when formating float to string.
    @x: a float value or None or any others, should be consistent with str
    @str: a format such as {:.2f}
    """
    if x is None:
        return "-"
    else:
        return str.format(x)


def set_all_seed(seed=None, deterministic=True):
    """This is refered to https://github.com/lonePatient/lookahead_pytorch/blob/master/tools.py.
    """
    if seed is not None:
        random.seed(seed)
        os.environ['PYTHONHASHSEED'] = str(seed)
        np.random.seed(seed)
        torch.manual_seed(seed)
        torch.cuda.manual_seed(seed)
        torch.cuda.manual_seed_all(seed)
        # some cudnn methods can be random even after fixing the seed
        # unless you tell it to be deterministic
        torch.backends.cudnn.deterministic = deterministic


def key_to_value(adict, key, return_none=True):
    assert isinstance(adict, dict)

    if key in adict.keys():
        return adict[key]
    elif return_none:
        return None
    else:
        return key


def assign_params_dict(default_params:dict, params:dict, force_check=False, support_unknow=False):

    default_params = copy.deepcopy(default_params)

    default_keys = set(default_params.keys())
    
    # Should keep force_check=False to use support_unknow
    if force_check:
        for key in param.keys():
            if key not in default_keys:
                raise ValueError("The params key {0} is not in default params".format(key))

    # Do default params <= params if they have the same key
    params_keys = set(params.keys())
    for k, v in default_params.items():
        if k in params_keys:
            if isinstance(v, type(params[k])):
                if isinstance(v, dict):
                    # To parse a sub-dict.
                    sub_params = assign_params_dict(v, params[k], force_check, support_unknow)
                    default_params[k] = sub_params
                else:
                    default_params[k] = params[k]
            elif isinstance(v, float) and isinstance(params[k], int):
                default_params[k] = params[k] * 1.0
            elif v is None or params[k] is None:
                default_params[k] = params[k]
            else:
                raise ValueError("The value type of default params [{0}] is "
                "not equal to [{1}] of params for k={2}".format(type(default_params[k]), type(params[k]), k))

    # Support unknow keys
    if not force_check and support_unknow:
        for key in params.keys():
            if key not in default_keys:
                default_params[key] = params[key]

    return default_params


def split_params(params:dict):
    params_split = {"public":{}} 
    params_split_keys = params_split.keys()
    for k, v in params.items():
        if len(k.split(".")) == 2:
            name, param = k.split(".")
            if name in params_split_keys:
                params_split[name][param] = v
            else:
                params_split[name] = {param:v}
        elif len(k.split(".")) == 1:
            params_split["public"][k] = v
        else:
            raise ValueError("Expected only one . in key, but got {0}".format(k))

    return params_split


def auto_str(value, auto=True):
    if isinstance(value, str) and auto:
        return "'{0}'".format(value)
    else:
        return str(value)


def iterator_to_params_str(iterator, sep=",", auto=True):
    return sep.join(auto_str(x, auto) for x in iterator)


def dict_to_params_str(dict, auto=True, connect="=", sep=","):
    params_list = []
    for k, v in dict.items():
        params_list.append(k+connect+auto_str(v, auto))
    return iterator_to_params_str(params_list, sep, False)


def read_log_csv(csv_path:str):
    dataframe = pd.read_csv(csv_path).drop_duplicates(["epoch", "iter"], keep="last", inplace=True)
    return dataframe


### Multi-GPU training [Two solutions: Horovod or DDP]
def init_multi_gpu_training(gpu_id="", solution="ddp"):
    num_gpu = len(parse_gpu_id_option(gpu_id))
    if num_gpu > 1:
        # The DistributedDataParallel (DDP) solution is suggested.
        if solution == "ddp":
            init_ddp()
            if is_main_training(): logger.info("DDP has been initialized.")
        elif solution == "horovod":
            init_horovod()
            if is_main_training(): logger.info("Horovod has been initialized.")
        else:
            raise TypeError("Do not support {} solution for multi-GPU training.".format(method))

def convert_synchronized_batchnorm(model):
    if use_horovod():
        # Synchronize batchnorm for multi-GPU training.
        from .sync_bn import convert_sync_batchnorm
        model = convert_sync_batchnorm(model)
    elif use_ddp():
        model = torch.nn.SyncBatchNorm.convert_sync_batchnorm(model)
    return model

def is_main_training():
    if use_horovod():
        import horovod.torch as hvd
        # Set rank=0 to main training process. See trainer.init_training().
        if hvd.rank() == 0:
            return True
        else:
            return False
    elif use_ddp():
        if dist.get_rank() == 0:
            return True
        else:
            return False
    return True

def auto_scale_lr(lr):
    if use_horovod():
        import horovod.torch as hvd
        return lr * hvd.size()
    elif use_ddp():
        return lr * dist.get_world_size()
    else:
        return lr

## Horovod
def init_horovod():
    os.environ["USE_HOROVOD"] = "true"
    import horovod.torch as hvd
    hvd.init()

def use_horovod():
    return os.getenv("USE_HOROVOD") == "true"

## DDP
def init_ddp():
    if not torch.distributed.is_nccl_available():
        raise RuntimeError("NCCL is not available.")

    # Just plan to support NCCL for GPU-Training with single machine, but it is easy to extend by yourself.
    # Init_method is defaulted to 'env://' (environment) and The IP is 127.0.0.1 (localhost).
    # so do not give these two params to init_process_group.
    # The port will be always defaulted to 29500 by torch that will result in init_process_group failed
    # when number of training task > 1. Use runLauncher.sh, a free port will be auto-setted.
    torch.distributed.init_process_group(backend="nccl")

def use_ddp():
    return torch.distributed.is_initialized()

def cleanup_ddp():
    torch.distributed.destroy_process_group()


# reduce stop signal across ddp progresses, controled by main rank. (Leo 2022-06-20)
def check_exit_ddp(stop_flag=0):
    if use_ddp():
        flag_tensor = torch.zeros(1).to(torch.cuda.current_device())
        if is_main_training():
            flag_tensor +=stop_flag
        dist.all_reduce(flag_tensor,op=dist.ReduceOp.SUM)
        dist.barrier()
        stop_flag = flag_tensor
    return stop_flag


def get_free_port(ip="127.0.0.1"):
    import socket
    # Use contextlib to close socket after return the free port.
    from contextlib import closing
    with closing(socket.socket(socket.AF_INET, socket.SOCK_STREAM)) as s:
        # Set port as 0, socket will auto-select a free port. And then fetch this port.
        s.bind((ip, 0))
        return s.getsockname()[1]

# https://github.com/speechbrain/speechbrain/blob/develop/speechbrain/utils/data_utils.py
<<<<<<< HEAD
def batch_pad_right(tensors: list, mode="constant", value=0):
=======
def batch_pad_right(tensors: list, mode="constant", value=0,val_index=-1):
>>>>>>> 62112ea1
    """Given a list of torch tensors it batches them together by padding to the right
    on each dimension in order to get same length for all.

    Parameters
    ----------
    tensors : list
        List of tensor we wish to pad together.
    mode : str
        Padding mode see torch.nn.functional.pad documentation.
    value : float
        Padding value see torch.nn.functional.pad documentation.

    Returns
    -------
    tensor : torch.Tensor
        Padded tensor.
    valid_vals : list
        List containing proportion for each dimension of original, non-padded values.

    """

    if not len(tensors):
        raise IndexError("Tensors list must not be empty")
    # tensors = list(map(list,tensors))

    if len(tensors) == 1:
        # if there is only one tensor in the batch we simply unsqueeze it.
        return tensors[0].unsqueeze(0), torch.tensor([1.0])

    if not (
        any(
            [tensors[i].ndim == tensors[0].ndim for i in range(
                1, len(tensors))]
        )
    ):
        raise IndexError("All tensors must have same number of dimensions")

    # FIXME we limit the support here: we allow padding of only the last dimension
    # need to remove this when feat extraction is updated to handle multichannel.
    max_shape = []
    for dim in range(tensors[0].ndim):
        if dim != (tensors[0].ndim - 1):
            if not all(
                [x.shape[dim] == tensors[0].shape[dim] for x in tensors[1:]]
            ):
                raise EnvironmentError(
                    "Tensors should have same dimensions except for last one"
                )
        max_shape.append(max([x.shape[dim] for x in tensors]))

    batched = []
    valid = []
    for t in tensors:
        # for each tensor we apply pad_right_to
        padded, valid_percent = pad_right_to(
            t, max_shape, mode=mode, value=value
        )
        batched.append(padded)
<<<<<<< HEAD
        valid.append(valid_percent[0])

    batched = torch.stack(batched)

=======
        valid.append(valid_percent[val_index])

    batched = torch.stack(batched)
    
>>>>>>> 62112ea1
    return batched, torch.tensor(valid)


def pad_right_to(
    tensor: torch.Tensor, target_shape: (list, tuple), mode="constant", value=0,
):
    """
    This function takes a torch tensor of arbitrary shape and pads it to target
    shape by appending values on the right.

    Parameters
    ----------
    tensor : input torch tensor
        Input tensor whose dimension we need to pad.
    target_shape : (list, tuple)
        Target shape we want for the target tensor its len must be equal to tensor.ndim
    mode : str
        Pad mode, please refer to torch.nn.functional.pad documentation.
    value : float
        Pad value, please refer to torch.nn.functional.pad documentation.

    Returns
    -------
    tensor : torch.Tensor
        Padded tensor.
    valid_vals : list
        List containing proportion for each dimension of original, non-padded values.
    """
    assert len(target_shape) == tensor.ndim
    # this contains the abs length of the padding for each dimension.
    pads = []
    valid_vals = []  # thic contains the relative lengths for each dimension.
    i = len(target_shape) - 1  # iterating over target_shape ndims
    j = 0
    while i >= 0:
        assert (
            target_shape[i] >= tensor.shape[i]
        ), "Target shape must be >= original shape for every dim"
        pads.extend([0, target_shape[i] - tensor.shape[i]])
        valid_vals.append(tensor.shape[j] / target_shape[j])
        i -= 1
        j += 1
<<<<<<< HEAD

=======
>>>>>>> 62112ea1
    tensor = torch.nn.functional.pad(tensor, pads, mode=mode, value=value)

    return tensor, valid_vals

class Timer(object):
    def __init__(self) -> None:
        super().__init__()
        self.start_time=time.time()
    def reset(self):
        self.start_time=time.time()
    def elapse(self):
        return time.time()-self.start_time

def csv_to_list(file):
    lists=[]
    with open(file, newline="") as csvfile:
        reader = csv.DictReader(csvfile,delimiter=' ',skipinitialspace=True)
        for rows in reader:
            lists.append(rows)
    return lists



def read_wav_list(wav_file):
    wav_list = []
    with open(wav_file, 'r', encoding='utf8') as fin:
        for line in fin:
            arr = line.strip().split()
            assert len(arr) == 2
            item={}
            utt=arr[0]
            wav_path=arr[1]
            item['eg-id']=utt
            item['wav-path']=wav_path
            item['class-label']=0
            wav_list.append(item)
    return  wav_list



def get_torchaudio_backend():
    """Get the backend for torchaudio between soundfile and sox_io according to the os.

    Allow users to use soundfile or sox_io according to their os.

    Returns
    -------
    str
        The torchaudio backend to use.
    """
    current_system = platform.system()
    if current_system == "Windows":
        return "soundfile"
    else:
        return "sox_io"<|MERGE_RESOLUTION|>--- conflicted
+++ resolved
@@ -494,11 +494,7 @@
         return s.getsockname()[1]
 
 # https://github.com/speechbrain/speechbrain/blob/develop/speechbrain/utils/data_utils.py
-<<<<<<< HEAD
-def batch_pad_right(tensors: list, mode="constant", value=0):
-=======
 def batch_pad_right(tensors: list, mode="constant", value=0,val_index=-1):
->>>>>>> 62112ea1
     """Given a list of torch tensors it batches them together by padding to the right
     on each dimension in order to get same length for all.
 
@@ -557,17 +553,10 @@
             t, max_shape, mode=mode, value=value
         )
         batched.append(padded)
-<<<<<<< HEAD
-        valid.append(valid_percent[0])
-
-    batched = torch.stack(batched)
-
-=======
         valid.append(valid_percent[val_index])
 
     batched = torch.stack(batched)
     
->>>>>>> 62112ea1
     return batched, torch.tensor(valid)
 
 
@@ -610,10 +599,6 @@
         valid_vals.append(tensor.shape[j] / target_shape[j])
         i -= 1
         j += 1
-<<<<<<< HEAD
-
-=======
->>>>>>> 62112ea1
     tensor = torch.nn.functional.pad(tensor, pads, mode=mode, value=value)
 
     return tensor, valid_vals
