# -*- coding:utf-8 -*-

# Copyright xmuspeech (Author: Snowdar 2019-08-01)

import logging
import types
import math
import itertools as it
from collections import defaultdict
from torch._six import inf
from functools import partial, wraps
import warnings
from bisect import bisect_right

import torch
import torch.optim as optim
from torch.optim.optimizer import Optimizer

import libs.support.utils as utils

# Logger
logger = logging.getLogger(__name__)
logger.addHandler(logging.NullHandler())

## Wrapper ✿
def get_optimizer(model, params:dict={}):
    # Suggested weight_decay: 1e-4 for l2 regularization (sgd, adam) and 
    #                         1e-1 for decouped weight decay (sgdw, adamw, radam, ralamb, adamod etc.)
    default_params = {
        "name":"adamW",
        "learn_rate":0.001,
        "beta1":0.9,
        "beta2":0.999,
        "beta3":0.999,
        "weight_decay":1e-4,
        "nesterov": False,
        "lookahead.k":5,
        "lookahead.alpha":0.,
        "gc":False,
        "sam": False,
        "sam.rho": 0.05,
        "sam.adaptive": False,
        "custwd_dict":{}
    }

    used_params = utils.assign_params_dict(default_params, params, support_unknow=True)

    # Base params
    name = used_params["name"]
    learn_rate = used_params["learn_rate"]
    beta1 = used_params["beta1"]
    beta2 = used_params["beta2"]
    beta3 = used_params["beta3"]
    weight_decay = used_params["weight_decay"]
    gc = used_params["gc"]
    nesterov = used_params['nesterov']
    extra_params = {}
    custwd_dict = used_params["custwd_dict"]
    # Gradient centralization: 
    # Yong, H., Huang, J., Hua, X., & Zhang, L. (2020). Gradient Centralization: 
    #     A New Optimization Technique for Deep Neural Networks. arXiv e-prints, arXiv:2004.01461. 
    #     Retrieved from https://ui.adsabs.harvard.edu/abs/2020arXiv200401461Y
    # Github: https://github.com/Yonghongwei/Gradient-Centralization
    if gc:
        # Specify this list by developer.
        default_support_gc_list = ["adamW", "ralamb"]

        if name not in default_support_gc_list:
            raise TypeError("Optimizer {} does not support gradient centralization (GC) now.".format(name))

        extra_params["gc"] = True
    params = []

    for key, value in model.named_parameters():
        if not value.requires_grad:
            continue
        apply_weight_decay = weight_decay
        for k,v in custwd_dict.items():
            if k in key:
                apply_weight_decay = v

        params += [{'params': [value], 'weight_decay': apply_weight_decay}]
      
    # Select optimizer
    if name == "sgd":
<<<<<<< HEAD
        base_optimizer = optim.SGD(model.parameters(), lr=learn_rate, momentum=beta1, weight_decay=weight_decay,nesterov=nesterov)
    elif name == "sgdW":
        base_optimizer = SGDW(model.parameters(), lr=learn_rate, momentum=beta1, weight_decay=weight_decay,nesterov=nesterov)
=======
        base_optimizer = optim.SGD(params, lr=learn_rate, momentum=beta1, weight_decay=weight_decay,nesterov=nesterov)
    elif name == "sgdW":
        base_optimizer = SGDW(params, lr=learn_rate, momentum=beta1, weight_decay=weight_decay,nesterov=nesterov)
>>>>>>> 9ec1f249
    elif name == "adam":
        base_optimizer = optim.Adam(params, lr=learn_rate, betas=(beta1, beta2), weight_decay=weight_decay)
    elif name == "adamW":
        base_optimizer = AdamW(params, lr=learn_rate, betas=(beta1, beta2), weight_decay=weight_decay, **extra_params)
    elif name == "radam":
        base_optimizer = optim.RAdam(params, lr=learn_rate, betas=(beta1, beta2), weight_decay=weight_decay)
    elif name == "ralamb":
        base_optimizer = Ralamb(params, lr=learn_rate, betas=(beta1, beta2), weight_decay=weight_decay, **extra_params)
    elif name == "adamod":
        base_optimizer = AdaMod(params, lr=learn_rate, betas=(beta1, beta2), beta3=beta3, weight_decay=weight_decay)
    elif name == "novograd":
        base_optimizer = Novograd(params, lr=learn_rate, betas=(beta1, beta2), weight_decay=weight_decay)
    elif name == "eve":
        base_optimizer = Eve(params, lr=learn_rate, betas=(beta1, beta2), weight_decay=weight_decay)
    else:
        raise ValueError("Do not support {0} optimizer now.".format(name))

    # Using alpha to decide whether to use lookahead
    if used_params["lookahead.alpha"] > 0:
        logger.info("Use lookahead optimizer with alpha={} and k={}".format(used_params["lookahead.alpha"], used_params["lookahead.k"]))
        optimizer = Lookahead(base_optimizer, k=used_params["lookahead.k"], alpha=used_params["lookahead.alpha"])
    else:
        optimizer = base_optimizer

    if used_params["sam"]:
        logger.info("Use SAM optimizer with rho={} and adaptvive={}".format(used_params["sam.rho"], used_params["sam.adaptive"]))
        optimizer = SAM(optimizer,rho=used_params["sam.rho"],adaptive=used_params["sam.adaptive"])
    return optimizer






## Optim-wrapper ✿
class Lookahead(Optimizer):
    '''
    PyTorch implementation of the lookahead wrapper.
    Lookahead Optimizer: https://arxiv.org/abs/1907.08610
    https://github.com/lonePatient/lookahead_pytorch/blob/master/optimizer.py

    '''
    def __init__(self, optimizer,alpha=0.5, k=6,pullback_momentum="none"):
        '''
        :param optimizer:inner optimizer
        :param k (int): number of lookahead steps
        :param alpha(float): linear interpolation factor. 1.0 recovers the inner optimizer.
        :param pullback_momentum (str): change to inner optimizer momentum on interpolation update
        '''
        if not 0.0 <= alpha <= 1.0:
            raise ValueError(f'Invalid slow update rate: {alpha}')
        if not 1 <= k:
            raise ValueError(f'Invalid lookahead steps: {k}')
        self.optimizer = optimizer
        self.param_groups = self.optimizer.param_groups
        self.alpha = alpha
        self.k = k
        self.step_counter = 0
        assert pullback_momentum in ["reset", "pullback", "none"]
        self.pullback_momentum = pullback_momentum
        self.state = defaultdict(dict)

        # Cache the current optimizer parameters
        for group in self.optimizer.param_groups:
            for p in group['params']:
                param_state = self.state[p]
                param_state['cached_params'] = torch.zeros_like(p.data)
                param_state['cached_params'].copy_(p.data)

    def __getstate__(self):
        return {
            'state': self.state,
            'optimizer': self.optimizer,
            'alpha': self.alpha,
            'step_counter': self.step_counter,
            'k':self.k,
            'pullback_momentum': self.pullback_momentum
        }

    def zero_grad(self):
        self.optimizer.zero_grad()

    def state_dict(self):
        return self.optimizer.state_dict()

    def load_state_dict(self, state_dict):
        self.optimizer.load_state_dict(state_dict)

    def _backup_and_load_cache(self):
        """Useful for performing evaluation on the slow weights (which typically generalize better)
        """
        for group in self.optimizer.param_groups:
            for p in group['params']:
                param_state = self.state[p]
                param_state['backup_params'] = torch.zeros_like(p.data)
                param_state['backup_params'].copy_(p.data)
                p.data.copy_(param_state['cached_params'])

    def _clear_and_load_backup(self):
        for group in self.optimizer.param_groups:
            for p in group['params']:
                param_state = self.state[p]
                p.data.copy_(param_state['backup_params'])
                del param_state['backup_params']

    def step(self, closure=None):
        """Performs a single Lookahead optimization step.
        Arguments:
            closure (callable, optional): A closure that reevaluates the model
                and returns the loss.
        """
        loss = self.optimizer.step(closure)
        self.step_counter += 1

        if self.step_counter >= self.k:
            self.step_counter = 0
            # Lookahead and cache the current optimizer parameters
            for group in self.optimizer.param_groups:
                for p in group['params']:
                    param_state = self.state[p]
                    p.data.mul_(self.alpha).add_(1.0 - self.alpha, param_state['cached_params'])  # crucial line
                    param_state['cached_params'].copy_(p.data)
                    if self.pullback_momentum == "pullback":
                        internal_momentum = self.optimizer.state[p]["momentum_buffer"]
                        self.optimizer.state[p]["momentum_buffer"] = internal_momentum.mul_(self.alpha).add_(
                            1.0 - self.alpha, param_state["cached_mom"])
                        param_state["cached_mom"] = self.optimizer.state[p]["momentum_buffer"]
                    elif self.pullback_momentum == "reset":
                        self.optimizer.state[p]["momentum_buffer"] = torch.zeros_like(p.data)

        return loss


## Optimizer ✿
class SGDW(Optimizer):
    r"""Implements stochastic gradient descent (optionally with momentum) with decouped weight decay.

    Nesterov momentum is based on the formula from
    `On the importance of initialization and momentum in deep learning`__.

    Args:
        params (iterable): iterable of parameters to optimize or dicts defining
            parameter groups
        lr (float): learning rate
        momentum (float, optional): momentum factor (default: 0)
        weight_decay (float, optional): weight decay (L2 penalty) (default: 0)
        dampening (float, optional): dampening for momentum (default: 0)
        nesterov (bool, optional): enables Nesterov momentum (default: False)

    Example:
        >>> optimizer = torch.optim.SGD(model.parameters(), lr=0.1, momentum=0.9)
        >>> optimizer.zero_grad()
        >>> loss_fn(model(input), target).backward()
        >>> optimizer.step()

    __ http://www.cs.toronto.edu/%7Ehinton/absps/momentum.pdf

    .. note::
        The implementation of SGD with Momentum/Nesterov subtly differs from
        Sutskever et. al. and implementations in some other frameworks.

        Considering the specific case of Momentum, the update can be written as

        .. math::
                  v_{t+1} = \mu * v_{t} + g_{t+1} \\
                  p_{t+1} = p_{t} - lr * v_{t+1}

        where p, g, v and :math:`\mu` denote the parameters, gradient,
        velocity, and momentum respectively.

        This is in contrast to Sutskever et. al. and
        other frameworks which employ an update of the form

        .. math::
             v_{t+1} = \mu * v_{t} + lr * g_{t+1} \\
             p_{t+1} = p_{t} - v_{t+1}

        The Nesterov version is analogously modified.
    """

    def __init__(self, params, lr=0.1, momentum=0, dampening=0,
                 weight_decay=0, nesterov=False):
        if lr < 0.0:
            raise ValueError("Invalid learning rate: {}".format(lr))
        if momentum < 0.0:
            raise ValueError("Invalid momentum value: {}".format(momentum))
        if weight_decay < 0.0:
            raise ValueError("Invalid weight_decay value: {}".format(weight_decay))

        defaults = dict(lr=lr, momentum=momentum, dampening=dampening,
                        weight_decay=weight_decay, nesterov=nesterov)
        if nesterov and (momentum <= 0 or dampening != 0):
            raise ValueError("Nesterov momentum requires a momentum and zero dampening")
        super(SGDW, self).__init__(params, defaults)

    def __setstate__(self, state):
        super(SGDW, self).__setstate__(state)
        for group in self.param_groups:
            group.setdefault('nesterov', False)

    def step(self, closure=None):
        """Performs a single optimization step.

        Arguments:
            closure (callable, optional): A closure that reevaluates the model
                and returns the loss.
        """
        loss = None
        if closure is not None:
            loss = closure()

        for group in self.param_groups:
            momentum = group['momentum']
            dampening = group['dampening']
            nesterov = group['nesterov']

            for p in group['params']:
                if p.grad is None:
                    continue
                d_p = p.grad.data

                if momentum != 0:
                    param_state = self.state[p]
                    if 'momentum_buffer' not in param_state:
                        buf = param_state['momentum_buffer'] = torch.clone(d_p).detach()
                    else:
                        buf = param_state['momentum_buffer']
                        buf.mul_(momentum).add_((1 - dampening) * d_p)
                    if nesterov:
                        d_p = d_p.add(momentum, buf)
                    else:
                        d_p = buf

                if group['weight_decay'] != 0:
                    p.data.add_(-group['weight_decay'] * group['lr'] * p.data)

                p.data.add_(-group['lr'] * d_p)

        return loss


class AdamW(Optimizer):
    r"""Implements AdamW algorithm.

    The original Adam algorithm was proposed in `Adam: A Method for Stochastic Optimization`_.
    The AdamW variant was proposed in `Decoupled Weight Decay Regularization`_.

    Arguments:
        params (iterable): iterable of parameters to optimize or dicts defining
            parameter groups
        lr (float, optional): learning rate (default: 1e-3)
        betas (Tuple[float, float], optional): coefficients used for computing
            running averages of gradient and its square (default: (0.9, 0.999))
        eps (float, optional): term added to the denominator to improve
            numerical stability (default: 1e-8)
        weight_decay (float, optional): weight decay coefficient (default: 1e-2)
        amsgrad (boolean, optional): whether to use the AMSGrad variant of this
            algorithm from the paper `On the Convergence of Adam and Beyond`_
            (default: False)

    .. _Adam\: A Method for Stochastic Optimization:
        https://arxiv.org/abs/1412.6980
    .. _Decoupled Weight Decay Regularization:
        https://arxiv.org/abs/1711.05101
    .. _On the Convergence of Adam and Beyond:
        https://openreview.net/forum?id=ryQu7f-RZ
    """

    def __init__(self, params, lr=1e-3, betas=(0.9, 0.999), eps=1e-8,
                 weight_decay=1e-2, amsgrad=False, gc=False):
        if not 0.0 <= lr:
            raise ValueError("Invalid learning rate: {}".format(lr))
        if not 0.0 <= eps:
            raise ValueError("Invalid epsilon value: {}".format(eps))
        if not 0.0 <= betas[0] < 1.0:
            raise ValueError("Invalid beta parameter at index 0: {}".format(betas[0]))
        if not 0.0 <= betas[1] < 1.0:
            raise ValueError("Invalid beta parameter at index 1: {}".format(betas[1]))
        self.gc = gc
        defaults = dict(lr=lr, betas=betas, eps=eps,
                        weight_decay=weight_decay, amsgrad=amsgrad)
        super(AdamW, self).__init__(params, defaults)

    def __setstate__(self, state):
        super(AdamW, self).__setstate__(state)
        for group in self.param_groups:
            group.setdefault('amsgrad', False)

    def step(self, closure=None):
        """Performs a single optimization step.

        Arguments:
            closure (callable, optional): A closure that reevaluates the model
                and returns the loss.
        """
        loss = None
        if closure is not None:
            loss = closure()

        for group in self.param_groups:
            for p in group['params']:
                if p.grad is None:
                    continue

                # Perform stepweight decay
                p.data.mul_(1 - group['lr'] * group['weight_decay'])

                # Perform optimization step
                grad = p.grad.data
                if grad.is_sparse:
                    raise RuntimeError('Adam does not support sparse gradients, please consider SparseAdam instead')
                amsgrad = group['amsgrad']

                state = self.state[p]

                # State initialization
                if len(state) == 0:
                    state['step'] = 0
                    # Exponential moving average of gradient values
                    state['exp_avg'] = torch.zeros_like(p.data) #, memory_format=torch.preserve_format)
                    # Exponential moving average of squared gradient values
                    state['exp_avg_sq'] = torch.zeros_like(p.data) #, memory_format=torch.preserve_format)
                    if amsgrad:
                        # Maintains max of all exp. moving avg. of sq. grad. values
                        state['max_exp_avg_sq'] = torch.zeros_like(p.data) #, memory_format=torch.preserve_format)

                exp_avg, exp_avg_sq = state['exp_avg'], state['exp_avg_sq']
                if amsgrad:
                    max_exp_avg_sq = state['max_exp_avg_sq']
                beta1, beta2 = group['betas']

                state['step'] += 1
                bias_correction1 = 1 - beta1 ** state['step']
                bias_correction2 = 1 - beta2 ** state['step']

                if self.gc:
                    # For linear layer Y=WX+b, the tensor shape of weight is (outplanes, inplanes),
                    # but for CNN layer(1d and 2d etc.), the tensor shape of weight is (outplanes, inplanes, [cnn-core]).
                    # And here the gc is used in both linear and CNN layer.
                    # It is not influenced by weight decay for weight decay directly changes the p.data rather than p.grad.
                    # But when using gc in adam, the order question should be considered for L2 regularization changes 
                    # the p.grad.
                    if len(list(grad.size()))>=2:
                        grad.add_(-grad.mean(dim = tuple(range(1,len(list(grad.size())))), keepdim = True))

                # Decay the first and second moment running average coefficient
                exp_avg.mul_(beta1).add_((1 - beta1) * grad)
                exp_avg_sq.mul_(beta2).addcmul_(grad, grad, value=1 - beta2)
                if amsgrad:
                    # Maintains the maximum of all 2nd moment running avg. till now
                    torch.max(max_exp_avg_sq, exp_avg_sq, out=max_exp_avg_sq)
                    # Use the max. for normalizing running avg. of gradient
                    denom = (max_exp_avg_sq.sqrt() / math.sqrt(bias_correction2)).add_(group['eps'])
                else:
                    denom = (exp_avg_sq.sqrt() / math.sqrt(bias_correction2)).add_(group['eps'])

                step_size = group['lr'] / bias_correction1

                p.data.addcdiv_(exp_avg, denom, value=-step_size)

        return loss



class Ralamb(Optimizer):
    '''https://github.com/lonePatient/lookahead_pytorch/blob/master/optimizer.py
    Ralamb optimizer [RAdam + Layer-wise Adaptive Rate Scaling (LARS) trick]
    '''
    def __init__(self, params, lr=1e-3, betas=(0.9, 0.999), N_sma_threshhold=4, eps=1e-8, weight_decay=0, gc=False):
        defaults = dict(lr=lr, betas=betas, eps=eps, weight_decay=weight_decay)
        self.N_sma_threshhold = N_sma_threshhold
        self.buffer = [[None, None, None] for ind in range(10)]
        self.gc = gc
        super(Ralamb, self).__init__(params, defaults)

    def __setstate__(self, state):
        super(Ralamb, self).__setstate__(state)

    def step(self, closure=None):

        loss = None
        if closure is not None:
            loss = closure()

        for group in self.param_groups:

            for p in group['params']:
                if p.grad is None:
                    continue
                grad = p.grad.data.float()
                if grad.is_sparse:
                    raise RuntimeError('Ralamb does not support sparse gradients')

                p_data_fp32 = p.data.float()

                state = self.state[p]

                if len(state) == 0:
                    state['step'] = 0
                    state['exp_avg'] = torch.zeros_like(p_data_fp32)
                    state['exp_avg_sq'] = torch.zeros_like(p_data_fp32)
                else:
                    state['exp_avg'] = state['exp_avg'].type_as(p_data_fp32)
                    state['exp_avg_sq'] = state['exp_avg_sq'].type_as(p_data_fp32)

                exp_avg, exp_avg_sq = state['exp_avg'], state['exp_avg_sq']
                beta1, beta2 = group['betas']

                if self.gc:
                    # For linear layer Y=WX+b, the tensor shape of weight is (outplanes, inplanes),
                    # but for CNN layer(1d and 2d etc.), the tensor shape of weight is (outplanes, inplanes, [cnn-core]).
                    # And here the gc is used in both linear and CNN layer.
                    if len(list(grad.size()))>=2:
                        grad.add_(-grad.mean(dim = tuple(range(1,len(list(grad.size())))), keepdim = True))

                # Decay the first and second moment running average coefficient
                # m_t
                exp_avg.mul_(beta1).add_((1 - beta1) * grad)
                # v_t
                exp_avg_sq.mul_(beta2).addcmul_(grad, grad, value=1 - beta2)

                state['step'] += 1
                buffered = self.buffer[int(state['step'] % 10)]

                if state['step'] == buffered[0]:
                    N_sma, radam_step = buffered[1], buffered[2]
                else:
                    buffered[0] = state['step']
                    beta2_t = beta2 ** state['step']
                    N_sma_max = 2 / (1 - beta2) - 1
                    N_sma = N_sma_max - 2 * state['step'] * beta2_t / (1 - beta2_t)
                    buffered[1] = N_sma

                    # more conservative since it's an approximated value
                    if N_sma > self.N_sma_threshhold:
                        radam_step = group['lr'] * math.sqrt((1 - beta2_t) * (N_sma - 4) / (N_sma_max - 4) * (N_sma - 2) / N_sma * N_sma_max / (N_sma_max - 2)) / (1 - beta1 ** state['step'])
                    else:
                        radam_step = group['lr'] / (1 - beta1 ** state['step'])
                    buffered[2] = radam_step

                if group['weight_decay'] != 0:
                    p_data_fp32.add_(-group['weight_decay'] * group['lr'] * p_data_fp32)

                weight_norm = p.data.pow(2).sum().sqrt().clamp(0, 10)
                radam_norm = p_data_fp32.pow(2).sum().sqrt()
                if weight_norm == 0 or radam_norm == 0:
                    trust_ratio = 1
                else:
                    trust_ratio = weight_norm / radam_norm

                state['weight_norm'] = weight_norm
                state['adam_norm'] = radam_norm
                state['trust_ratio'] = trust_ratio

                # more conservative since it's an approximated value
                if N_sma > self.N_sma_threshhold:
                    denom = exp_avg_sq.sqrt().add_(group['eps'])
                    p_data_fp32.addcdiv_(exp_avg, denom, value=-radam_step * trust_ratio)
                else:
                    p_data_fp32.add_(exp_avg, alpha=-radam_step * trust_ratio)

                p.data.copy_(p_data_fp32)

        return loss


class AdaMod(Optimizer):
    """Implements AdaMod algorithm with Decoupled Weight Decay (arxiv.org/abs/1711.05101)
    It has been proposed in `Adaptive and Momental Bounds for Adaptive Learning Rate Methods`_.
    Arguments:
        params (iterable): iterable of parameters to optimize or dicts defining
            parameter groups
        lr (float, optional): learning rate (default: 1e-3)
        betas (Tuple[float, float], optional): coefficients used for computing
            running averages of gradient and its square (default: (0.9, 0.999))
        beta3 (float, optional): smoothing coefficient for adaptive learning rates (default: 0.9999)
        eps (float, optional): term added to the denominator to improve
            numerical stability (default: 1e-8)
        weight_decay (float, optional): weight decay rather than L2 penalty (default: 0)

        Reference: https://github.com/lancopku/AdaMod.
    """

    def __init__(self, params, lr=1e-3, betas=(0.9, 0.999), beta3=0.999,
                 eps=1e-8, weight_decay=0):
        if not 0.0 <= lr:
            raise ValueError("Invalid learning rate: {}".format(lr))
        if not 0.0 <= eps:
            raise ValueError("Invalid epsilon value: {}".format(eps))
        if not 0.0 <= betas[0] < 1.0:
            raise ValueError("Invalid beta parameter at index 0: {}".format(betas[0]))
        if not 0.0 <= betas[1] < 1.0:
            raise ValueError("Invalid beta parameter at index 1: {}".format(betas[1]))
        if not 0.0 <= beta3 < 1.0:
            raise ValueError("Invalid beta3 parameter: {}".format(beta3))
        defaults = dict(lr=lr, betas=betas, beta3=beta3, eps=eps,
                        weight_decay=weight_decay)
        super(AdaMod, self).__init__(params, defaults)

    def __setstate__(self, state):
        super(AdaMod, self).__setstate__(state)

    def step(self, closure=None):
        """Performs a single optimization step.
        Arguments:
            closure (callable, optional): A closure that reevaluates the model
                and returns the loss.
        """
        loss = None
        if closure is not None:
            loss = closure()

        for group in self.param_groups:
            for p in group['params']:
                if p.grad is None:
                    continue
                grad = p.grad.data
                if grad.is_sparse:
                    raise RuntimeError(
                        'AdaMod does not support sparse gradients')

                state = self.state[p]

                # State initialization
                if len(state) == 0:
                    state['step'] = 0
                    # Exponential moving average of gradient values
                    state['exp_avg'] = torch.zeros_like(p.data)
                    # Exponential moving average of squared gradient values
                    state['exp_avg_sq'] = torch.zeros_like(p.data)
                    # Exponential moving average of actual learning rates
                    state['exp_avg_lr'] = torch.zeros_like(p.data)

                exp_avg, exp_avg_sq, exp_avg_lr = state['exp_avg'], state['exp_avg_sq'], state['exp_avg_lr']
                beta1, beta2 = group['betas']

                state['step'] += 1

                # Decay the first and second moment running average coefficient
                exp_avg.mul_(beta1).add_((1 - beta1) * grad)
                exp_avg_sq.mul_(beta2).addcmul_(grad, grad, value=1 - beta2)

                denom = exp_avg_sq.sqrt().add_(group['eps'])

                bias_correction1 = 1 - beta1 ** state['step']
                bias_correction2 = 1 - beta2 ** state['step']
                step_size = group['lr'] * math.sqrt(bias_correction2) / bias_correction1

                if group['weight_decay'] != 0:
                    p.data.add_(-group['weight_decay'] * group['lr'] * p.data)

                # Applies momental bounds on actual learning rates
                step_size = torch.full_like(denom, step_size)
                step_size.div_(denom)
                exp_avg_lr.mul_(group['beta3']).add_((1 - group['beta3']) * step_size)
                step_size = torch.min(step_size,  exp_avg_lr)
                step_size.mul_(exp_avg)

                p.data.add_(-step_size)

        return loss


class Novograd(Optimizer):
    """
    Implements Novograd algorithm.
    Args:
        params (iterable): iterable of parameters to optimize or dicts defining
            parameter groups
        lr (float, optional): learning rate (default: 1e-3)
        betas (Tuple[float, float], optional): coefficients used for computing
            running averages of gradient and its square (default: (0.95, 0))
        eps (float, optional): term added to the denominator to improve
            numerical stability (default: 1e-8)
        weight_decay (float, optional): weight decay (not L2 penalty) (default: 0)
        grad_averaging: gradient averaging
        amsgrad (boolean, optional): whether to use the AMSGrad variant of this
            algorithm from the paper `On the Convergence of Adam and Beyond`_
            (default: False)
    
    Reference: https://github.com/NVIDIA/DeepLearningExamples/
               blob/22f122183da1d46052a114bfcc1727921829e705/PyTorch/SpeechRecognition/
               Jasper/optimizers.py
    """

    def __init__(self, params, lr=1e-3, betas=(0.95, 0.25), eps=1e-8,
                 weight_decay=0, grad_averaging=False, amsgrad=False):
        if not 0.0 <= lr:
            raise ValueError("Invalid learning rate: {}".format(lr))
        if not 0.0 <= eps:
            raise ValueError("Invalid epsilon value: {}".format(eps))
        if not 0.0 <= betas[0] < 1.0:
            raise ValueError("Invalid beta parameter at index 0: {}".format(betas[0]))
        if not 0.0 <= betas[1] < 1.0:
            raise ValueError("Invalid beta parameter at index 1: {}".format(betas[1]))
        defaults = dict(lr=lr, betas=betas, eps=eps,
                      weight_decay=weight_decay,
                      grad_averaging=grad_averaging,
                      amsgrad=amsgrad)

        super(Novograd, self).__init__(params, defaults)

    def __setstate__(self, state):
        super(Novograd, self).__setstate__(state)
        for group in self.param_groups:
            group.setdefault('amsgrad', False)

    def step(self, closure=None):
        """Performs a single optimization step.
        Arguments:
            closure (callable, optional): A closure that reevaluates the model
            and returns the loss.
        """
        loss = None
        if closure is not None:
            loss = closure()

        for group in self.param_groups:
            for p in group['params']:
                if p.grad is None:
                    continue
                grad = p.grad.data
                if grad.is_sparse:
                    raise RuntimeError('Sparse gradients are not supported.')
                amsgrad = group['amsgrad']

                state = self.state[p]

                # State initialization
                if len(state) == 0:
                    state['step'] = 0
                    # Exponential moving average of gradient values
                    state['exp_avg'] = torch.zeros_like(p.data)
                    # Exponential moving average of squared gradient values
                    state['exp_avg_sq'] = torch.zeros([]).to(state['exp_avg'].device)
                    if amsgrad:
                        # Maintains max of all exp. moving avg. of sq. grad. values
                        state['max_exp_avg_sq'] = torch.zeros([]).to(state['exp_avg'].device)

                if group['weight_decay'] != 0:
                    p.data.add_(-group['weight_decay'] * group['lr'] * p.data)

                exp_avg, exp_avg_sq = state['exp_avg'], state['exp_avg_sq']
                if amsgrad:
                    max_exp_avg_sq = state['max_exp_avg_sq']
                beta1, beta2 = group['betas']

                state['step'] += 1

                norm = torch.sum(torch.pow(grad, 2))

                if exp_avg_sq == 0:
                    exp_avg_sq.copy_(norm)
                else:
                    exp_avg_sq.mul_(beta2).add_((1 - beta2) * norm)

                if amsgrad:
                    # Maintains the maximum of all 2nd moment running avg. till now
                    torch.max(max_exp_avg_sq, exp_avg_sq, out=max_exp_avg_sq)
                    # Use the max. for normalizing running avg. of gradient
                    denom = max_exp_avg_sq.sqrt().add_(group['eps'])
                else:
                    denom = exp_avg_sq.sqrt().add_(group['eps'])

                grad.div_(denom)
                # if group['weight_decay'] != 0:
                #     grad.add_(group['weight_decay'], p.data)
                if group['grad_averaging']:
                    grad.mul_(1 - beta1)
                exp_avg.mul_(beta1).add_(grad)

                p.data.add_(-group['lr'] * exp_avg)
        
        return loss

# Sharpness-Aware Minimization for Efficiently Improving Generalization.
# https://openreview.net/pdf?id=6Tm1mposlrM
# https://github.com/davda54/sam

class SAM(Optimizer):
    def __init__(self, optimizer, rho=0.05, adaptive=False) -> None:
        assert rho >= 0.0, f"Invalid rho, should be non-negative: {rho}"
        defaults = dict(rho=rho, adaptive=adaptive)

        super(SAM, self).__init__(optimizer.param_groups, defaults)
        self.base_optimizer = optimizer

        self.defaults.update(self.base_optimizer.defaults)

    @torch.no_grad()
    def first_step(self, zero_grad=False):
        grad_norm = self._grad_norm()
        for group in self.param_groups:
            scale = group["rho"] / (grad_norm + 1e-12)

            for p in group["params"]:
                if p.grad is None: continue
                self.state[p]["old_p"] = p.data.clone()
                self.state[p]["cache"] = True
                e_w = (torch.pow(p, 2) if group["adaptive"] else 1.0) * p.grad * scale.to(p)
                p.add_(e_w)  # climb to the local maximum "w + e(w)"

        if zero_grad: self.zero_grad()

    @torch.no_grad()
    def second_step(self, zero_grad=False):
        for group in self.param_groups:
            for p in group["params"]:
                if p.grad is None: continue
                p.data = self.state[p]["old_p"]  # get back to "w" from "w + e(w)"
                self.state[p]["cache"] = False

        self.base_optimizer.step()  # do the actual "sharpness-aware" update

        if zero_grad: self.zero_grad()

    @torch.no_grad()
    def back_w(self):
        for group in self.param_groups:
            for p in group["params"]:
                p_cache = self.state[p].get('cache',False)
                if p_cache:
                    p.data = self.state[p]["old_p"]  # get back to "w" from "w + e(w)"
                    self.state[p]["cache"] = False

    @torch.no_grad()
    def step(self,stage=1):
        if stage==1:
            self.first_step(zero_grad=True)
            return True
        else:
            self.second_step(zero_grad=True)
            return True

    def _grad_norm(self):
        shared_device = self.param_groups[0]["params"][0].device  # put everything on the same device, in case of model parallelism
        norm = torch.norm(
                    torch.stack([
                        ((torch.abs(p) if group["adaptive"] else 1.0) * p.grad).norm(p=2).to(shared_device)
                        for group in self.param_groups for p in group["params"]
                        if p.grad is not None
                    ]),
                    p=2
               )
        return norm

    def load_state_dict(self, state_dict):
        super().load_state_dict(state_dict)
        self.base_optimizer.param_groups = self.param_groups


class Eve(Optimizer):
    r"""
    Implements Eve algorithm.  This is a modified version of AdamW with a special
    way of setting the weight-decay / shrinkage-factor, which is designed to make the
    rms of the parameters approach a particular target_rms (default: 0.1).  This is
    for use with networks with 'scaled' versions of modules (see scaling.py), which
    will be close to invariant to the absolute scale on the parameter matrix.
    The original Adam algorithm was proposed in `Adam: A Method for Stochastic Optimization`_.
    The AdamW variant was proposed in `Decoupled Weight Decay Regularization`_.
    Eve is unpublished so far.
    Arguments:
        params (iterable): iterable of parameters to optimize or dicts defining
            parameter groups
        lr (float, optional): learning rate (default: 1e-3)
        betas (Tuple[float, float], optional): coefficients used for computing
            running averages of gradient and its square (default: (0.9, 0.999))
        eps (float, optional): term added to the denominator to improve
            numerical stability (default: 1e-8)
        weight_decay (float, optional): weight decay coefficient (default: 3e-4;
            this value means that the weight would decay significantly after
            about 3k minibatches.  Is not multiplied by learning rate, but
            is conditional on RMS-value of parameter being > target_rms.
        target_rms (float, optional): target root-mean-square value of
           parameters, if they fall below this we will stop applying weight decay.
    .. _Adam\: A Method for Stochastic Optimization:
        https://arxiv.org/abs/1412.6980
    .. _Decoupled Weight Decay Regularization:
        https://arxiv.org/abs/1711.05101
    .. _On the Convergence of Adam and Beyond:
        https://openreview.net/forum?id=ryQu7f-RZ
    """

    def __init__(
        self,
        params,
        lr=1e-3,
        betas=(0.9, 0.98),
        eps=1e-8,
        weight_decay=1e-3,
        target_rms=0.1,
    ):

        if not 0.0 <= lr:
            raise ValueError("Invalid learning rate: {}".format(lr))
        if not 0.0 <= eps:
            raise ValueError("Invalid epsilon value: {}".format(eps))
        if not 0.0 <= betas[0] < 1.0:
            raise ValueError(
                "Invalid beta parameter at index 0: {}".format(betas[0])
            )
        if not 0.0 <= betas[1] < 1.0:
            raise ValueError(
                "Invalid beta parameter at index 1: {}".format(betas[1])
            )
        if not 0 <= weight_decay <= 0.1:
            raise ValueError(
                "Invalid weight_decay value: {}".format(weight_decay)
            )
        if not 0 < target_rms <= 10.0:
            raise ValueError("Invalid target_rms value: {}".format(target_rms))
        defaults = dict(
            lr=lr,
            betas=betas,
            eps=eps,
            weight_decay=weight_decay,
            target_rms=target_rms,
        )
        super(Eve, self).__init__(params, defaults)

    def __setstate__(self, state):
        super(Eve, self).__setstate__(state)

    @torch.no_grad()
    def step(self, closure=None):
        """Performs a single optimization step.
        Arguments:
            closure (callable, optional): A closure that reevaluates the model
                and returns the loss.
        """
        loss = None
        if closure is not None:
            with torch.enable_grad():
                loss = closure()

        for group in self.param_groups:
            for p in group["params"]:
                if p.grad is None:
                    continue

                # Perform optimization step
                grad = p.grad
                if grad.is_sparse:
                    raise RuntimeError(
                        "AdamW does not support sparse gradients"
                    )

                state = self.state[p]

                # State initialization
                if len(state) == 0:
                    state["step"] = 0
                    # Exponential moving average of gradient values
                    state["exp_avg"] = torch.zeros_like(
                        p, memory_format=torch.preserve_format
                    )
                    # Exponential moving average of squared gradient values
                    state["exp_avg_sq"] = torch.zeros_like(
                        p, memory_format=torch.preserve_format
                    )

                exp_avg, exp_avg_sq = state["exp_avg"], state["exp_avg_sq"]

                beta1, beta2 = group["betas"]

                state["step"] += 1
                bias_correction1 = 1 - beta1 ** state["step"]
                bias_correction2 = 1 - beta2 ** state["step"]

                # Decay the first and second moment running average coefficient
                exp_avg.mul_(beta1).add_(grad, alpha=1 - beta1)
                exp_avg_sq.mul_(beta2).addcmul_(grad, grad, value=1 - beta2)
                denom = (exp_avg_sq.sqrt() * (bias_correction2 ** -0.5)).add_(
                    group["eps"]
                )

                step_size = group["lr"] / bias_correction1
                target_rms = group["target_rms"]
                weight_decay = group["weight_decay"]

                if p.numel() > 1:
                    # avoid applying this weight-decay on "scaling factors"
                    # (which are scalar).
                    is_above_target_rms = p.norm() > (
                        target_rms * (p.numel() ** 0.5)
                    )
                    p.mul_(1 - (weight_decay * is_above_target_rms))
                p.addcdiv_(exp_avg, denom, value=-step_size)

                # Constrain the range of scalar weights
                if p.numel() == 1:
                    p.clamp_(min=-10, max=2)

        return loss<|MERGE_RESOLUTION|>--- conflicted
+++ resolved
@@ -83,15 +83,9 @@
       
     # Select optimizer
     if name == "sgd":
-<<<<<<< HEAD
-        base_optimizer = optim.SGD(model.parameters(), lr=learn_rate, momentum=beta1, weight_decay=weight_decay,nesterov=nesterov)
-    elif name == "sgdW":
-        base_optimizer = SGDW(model.parameters(), lr=learn_rate, momentum=beta1, weight_decay=weight_decay,nesterov=nesterov)
-=======
         base_optimizer = optim.SGD(params, lr=learn_rate, momentum=beta1, weight_decay=weight_decay,nesterov=nesterov)
     elif name == "sgdW":
         base_optimizer = SGDW(params, lr=learn_rate, momentum=beta1, weight_decay=weight_decay,nesterov=nesterov)
->>>>>>> 9ec1f249
     elif name == "adam":
         base_optimizer = optim.Adam(params, lr=learn_rate, betas=(beta1, beta2), weight_decay=weight_decay)
     elif name == "adamW":
