--- conflicted
+++ resolved
@@ -7,11 +7,7 @@
 > Apache 2.0
 >
 > Author   : Miao Zhao (Snowdar), Jianfeng Zhou, Zheng Li, Hao Lu, Fuchuan Tong  
-<<<<<<< HEAD
-> Current Maintainer: Fuchuan Tong  
-=======
 > Current Maintainer: Fuchuan Tong (Emali 1017549629@qq.com)  
->>>>>>> 90877296
 > Co-author: Lin Li, Qingyang Hong
 
 
@@ -513,11 +509,7 @@
 
 ## Feedback
 + If you find bugs or have some questions, please create a github issue in this repository to let everyone knows it, so that a good solution could be contributed.
-<<<<<<< HEAD
-+ If you want to ask me any questions, you can also send e-mail to snowdar@stu.xmu.edu.cn (about SRE) or xmulizheng@stu.xmu.edu.cn (about LID) and we will reply you in our free time.
-=======
 + If you want to ask some questions, just send e-mail to 1017549629@qq.com (Fuchuan Tong) or snowdar@qq.com (Snowdar) for SRE answers and xmulizheng@stu.xmu.edu.cn for LID answers. In general, we will reply you in our free time.
->>>>>>> 90877296
 
 ## Acknowledgement
 + Thanks to everyone who contribute their time, ideas and codes to ASV-Subtools.
